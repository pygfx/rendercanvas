# Configuration file for the Sphinx documentation builder.
#
# This file only contains a selection of the most common options. For a full
# list see the documentation:
# https://www.sphinx-doc.org/en/master/usage/configuration.html

# -- Path setup --------------------------------------------------------------

# If extensions (or modules to document with autodoc) are in another directory,
# add these directories to sys.path here. If the directory is relative to the
# documentation root, use os.path.abspath to make it absolute, like shown here.

import os
import sys
import shutil

import flit

ROOT_DIR = os.path.abspath(os.path.join(__file__, "..", ".."))
sys.path.insert(0, ROOT_DIR)

os.environ["RENDERCANVAS_FORCE_OFFSCREEN"] = "true"


# Load wgpu so autodoc can query docstrings
import rendercanvas  # noqa: E402
<<<<<<< HEAD
import rendercanvas.stub  # noqa: E402 - we use the stub backend to generate doccs
=======
import rendercanvas.stub  # noqa: E402 - we use the stub backend to generate docs
import rendercanvas._context  # noqa: E402 - we use the ContextInterface to generate docs
import rendercanvas.utils.bitmappresentadapter  # noqa: E402
>>>>>>> 05e22df8

# -- Project information -----------------------------------------------------

project = "rendercanvas"
copyright = "2020-2025, Almar Klein, Korijn van Golen"
author = "Almar Klein, Korijn van Golen"
release = rendercanvas.__version__


# -- General configuration ---------------------------------------------------

# Add any Sphinx extension module names here, as strings. They can be
# extensions coming with Sphinx (named 'sphinx.ext.*') or your custom
# ones.
extensions = [
    "sphinx_rtd_theme",
    "sphinx.ext.autodoc",
    "sphinx.ext.napoleon",
    "sphinx.ext.intersphinx",
    "sphinx_gallery.gen_gallery",
]

intersphinx_mapping = {
    "python": ("https://docs.python.org/3", None),
    "numpy": ("https://numpy.org/doc/stable", None),
    "wgpu": ("https://wgpu-py.readthedocs.io/en/stable", None),
}

# Add any paths that contain templates here, relative to this directory.
templates_path = ["_templates"]

# List of patterns, relative to source directory, that match files and
# directories to ignore when looking for source files.
# This pattern also affects html_static_path and html_extra_path.
exclude_patterns = ["_build", "Thumbs.db", ".DS_Store"]

master_doc = "index"


# -- Build wheel so Pyodide examples can use exactly this version of rendercanvas -----------------------------------------------------

short_version = ".".join(str(i) for i in rendercanvas.version_info[:3])
wheel_name = f"rendercanvas-{short_version}-py3-none-any.whl"

# Build the wheel
toml_filename = os.path.join(ROOT_DIR, "pyproject.toml")
flit.main(["-f", toml_filename, "build", "--no-use-vcs", "--format", "wheel"])
wheel_filename = os.path.join(ROOT_DIR, "dist", wheel_name)
assert os.path.isfile(wheel_filename), f"{wheel_name} does not exist"

# Copy into static
print("Copy wheel to static dir")
shutil.copy(
    wheel_filename,
    os.path.join(ROOT_DIR, "docs", "static", wheel_name),
)


# -- Sphinx Gallery -----------------------------------------------------

iframe_placeholder_rst = """
.. only:: html

    Interactive example
    ===================

    This uses Pyodide. If this does not work, your browser may not have sufficient support for wasm/pyodide/wgpu (check your browser dev console).

    .. raw:: html

        <iframe src="pyodide.html#example.py"></iframe>
"""

python_files = {}


def add_pyodide_to_examples(app):
    if app.builder.name != "html":
        return

    gallery_dir = os.path.join(ROOT_DIR, "docs", "gallery")

    for fname in os.listdir(gallery_dir):
        filename = os.path.join(gallery_dir, fname)
        if not fname.endswith(".py"):
            continue
        with open(filename, "rb") as f:
            py = f.read().decode()
        if fname in ["drag.py", "noise.py", "snake.py"]:
            # todo: later we detect by using a special comment in the py file
            print("Adding Pyodide example to", fname)
            fname_rst = fname.replace(".py", ".rst")
            # Update rst file
            rst = iframe_placeholder_rst.replace("example.py", fname)
            with open(os.path.join(gallery_dir, fname_rst), "ab") as f:
                f.write(rst.encode())
            python_files[fname] = py


def add_files_to_run_pyodide_examples(app, exception):
    if app.builder.name != "html":
        return

    gallery_build_dir = os.path.join(app.outdir, "gallery")

    # Write html file that can load pyodide examples
    with open(
        os.path.join(ROOT_DIR, "docs", "static", "_pyodide_iframe.html"), "rb"
    ) as f:
        html = f.read().decode()
    html = html.replace('"rendercanvas"', f'"../_static/{wheel_name}"')
    with open(os.path.join(gallery_build_dir, "pyodide.html"), "wb") as f:
        f.write(html.encode())

    # Write the python files
    for fname, py in python_files.items():
        print("Writing", fname)
        with open(os.path.join(gallery_build_dir, fname), "wb") as f:
            f.write(py.encode())


# Suppress "cannot cache unpickable configuration value" for sphinx_gallery_conf
# See https://github.com/sphinx-doc/sphinx/issues/12300
suppress_warnings = ["config.cache"]

# The gallery conf. See https://sphinx-gallery.github.io/stable/configuration.html
sphinx_gallery_conf = {
    "gallery_dirs": "gallery",
    "backreferences_dir": "gallery/backreferences",
    "doc_module": ("rendercanvas",),
    # "image_scrapers": (),
    "remove_config_comments": True,
    "examples_dirs": "../examples/",
    "ignore_pattern": r"serve_browser_examples\.py",
}

# -- Options for HTML output -------------------------------------------------

# The theme to use for HTML and HTML Help pages.  See the documentation for
# a list of builtin themes.

html_theme = "sphinx_rtd_theme"

# Add any paths that contain custom static files (such as style sheets) here,
# relative to this directory. They are copied after the builtin static files,
# so a file named "default.css" will overwrite the builtin "default.css".
html_static_path = ["static"]
html_css_files = ["custom.css"]


def setup(app):
    app.connect("builder-inited", add_pyodide_to_examples)
    app.connect("build-finished", add_files_to_run_pyodide_examples)
<|MERGE_RESOLUTION|>--- conflicted
+++ resolved
@@ -1,186 +1,181 @@
-# Configuration file for the Sphinx documentation builder.
-#
-# This file only contains a selection of the most common options. For a full
-# list see the documentation:
-# https://www.sphinx-doc.org/en/master/usage/configuration.html
-
-# -- Path setup --------------------------------------------------------------
-
-# If extensions (or modules to document with autodoc) are in another directory,
-# add these directories to sys.path here. If the directory is relative to the
-# documentation root, use os.path.abspath to make it absolute, like shown here.
-
-import os
-import sys
-import shutil
-
-import flit
-
-ROOT_DIR = os.path.abspath(os.path.join(__file__, "..", ".."))
-sys.path.insert(0, ROOT_DIR)
-
-os.environ["RENDERCANVAS_FORCE_OFFSCREEN"] = "true"
-
-
-# Load wgpu so autodoc can query docstrings
-import rendercanvas  # noqa: E402
-<<<<<<< HEAD
-import rendercanvas.stub  # noqa: E402 - we use the stub backend to generate doccs
-=======
-import rendercanvas.stub  # noqa: E402 - we use the stub backend to generate docs
-import rendercanvas._context  # noqa: E402 - we use the ContextInterface to generate docs
-import rendercanvas.utils.bitmappresentadapter  # noqa: E402
->>>>>>> 05e22df8
-
-# -- Project information -----------------------------------------------------
-
-project = "rendercanvas"
-copyright = "2020-2025, Almar Klein, Korijn van Golen"
-author = "Almar Klein, Korijn van Golen"
-release = rendercanvas.__version__
-
-
-# -- General configuration ---------------------------------------------------
-
-# Add any Sphinx extension module names here, as strings. They can be
-# extensions coming with Sphinx (named 'sphinx.ext.*') or your custom
-# ones.
-extensions = [
-    "sphinx_rtd_theme",
-    "sphinx.ext.autodoc",
-    "sphinx.ext.napoleon",
-    "sphinx.ext.intersphinx",
-    "sphinx_gallery.gen_gallery",
-]
-
-intersphinx_mapping = {
-    "python": ("https://docs.python.org/3", None),
-    "numpy": ("https://numpy.org/doc/stable", None),
-    "wgpu": ("https://wgpu-py.readthedocs.io/en/stable", None),
-}
-
-# Add any paths that contain templates here, relative to this directory.
-templates_path = ["_templates"]
-
-# List of patterns, relative to source directory, that match files and
-# directories to ignore when looking for source files.
-# This pattern also affects html_static_path and html_extra_path.
-exclude_patterns = ["_build", "Thumbs.db", ".DS_Store"]
-
-master_doc = "index"
-
-
-# -- Build wheel so Pyodide examples can use exactly this version of rendercanvas -----------------------------------------------------
-
-short_version = ".".join(str(i) for i in rendercanvas.version_info[:3])
-wheel_name = f"rendercanvas-{short_version}-py3-none-any.whl"
-
-# Build the wheel
-toml_filename = os.path.join(ROOT_DIR, "pyproject.toml")
-flit.main(["-f", toml_filename, "build", "--no-use-vcs", "--format", "wheel"])
-wheel_filename = os.path.join(ROOT_DIR, "dist", wheel_name)
-assert os.path.isfile(wheel_filename), f"{wheel_name} does not exist"
-
-# Copy into static
-print("Copy wheel to static dir")
-shutil.copy(
-    wheel_filename,
-    os.path.join(ROOT_DIR, "docs", "static", wheel_name),
-)
-
-
-# -- Sphinx Gallery -----------------------------------------------------
-
-iframe_placeholder_rst = """
-.. only:: html
-
-    Interactive example
-    ===================
-
-    This uses Pyodide. If this does not work, your browser may not have sufficient support for wasm/pyodide/wgpu (check your browser dev console).
-
-    .. raw:: html
-
-        <iframe src="pyodide.html#example.py"></iframe>
-"""
-
-python_files = {}
-
-
-def add_pyodide_to_examples(app):
-    if app.builder.name != "html":
-        return
-
-    gallery_dir = os.path.join(ROOT_DIR, "docs", "gallery")
-
-    for fname in os.listdir(gallery_dir):
-        filename = os.path.join(gallery_dir, fname)
-        if not fname.endswith(".py"):
-            continue
-        with open(filename, "rb") as f:
-            py = f.read().decode()
-        if fname in ["drag.py", "noise.py", "snake.py"]:
-            # todo: later we detect by using a special comment in the py file
-            print("Adding Pyodide example to", fname)
-            fname_rst = fname.replace(".py", ".rst")
-            # Update rst file
-            rst = iframe_placeholder_rst.replace("example.py", fname)
-            with open(os.path.join(gallery_dir, fname_rst), "ab") as f:
-                f.write(rst.encode())
-            python_files[fname] = py
-
-
-def add_files_to_run_pyodide_examples(app, exception):
-    if app.builder.name != "html":
-        return
-
-    gallery_build_dir = os.path.join(app.outdir, "gallery")
-
-    # Write html file that can load pyodide examples
-    with open(
-        os.path.join(ROOT_DIR, "docs", "static", "_pyodide_iframe.html"), "rb"
-    ) as f:
-        html = f.read().decode()
-    html = html.replace('"rendercanvas"', f'"../_static/{wheel_name}"')
-    with open(os.path.join(gallery_build_dir, "pyodide.html"), "wb") as f:
-        f.write(html.encode())
-
-    # Write the python files
-    for fname, py in python_files.items():
-        print("Writing", fname)
-        with open(os.path.join(gallery_build_dir, fname), "wb") as f:
-            f.write(py.encode())
-
-
-# Suppress "cannot cache unpickable configuration value" for sphinx_gallery_conf
-# See https://github.com/sphinx-doc/sphinx/issues/12300
-suppress_warnings = ["config.cache"]
-
-# The gallery conf. See https://sphinx-gallery.github.io/stable/configuration.html
-sphinx_gallery_conf = {
-    "gallery_dirs": "gallery",
-    "backreferences_dir": "gallery/backreferences",
-    "doc_module": ("rendercanvas",),
-    # "image_scrapers": (),
-    "remove_config_comments": True,
-    "examples_dirs": "../examples/",
-    "ignore_pattern": r"serve_browser_examples\.py",
-}
-
-# -- Options for HTML output -------------------------------------------------
-
-# The theme to use for HTML and HTML Help pages.  See the documentation for
-# a list of builtin themes.
-
-html_theme = "sphinx_rtd_theme"
-
-# Add any paths that contain custom static files (such as style sheets) here,
-# relative to this directory. They are copied after the builtin static files,
-# so a file named "default.css" will overwrite the builtin "default.css".
-html_static_path = ["static"]
-html_css_files = ["custom.css"]
-
-
-def setup(app):
-    app.connect("builder-inited", add_pyodide_to_examples)
-    app.connect("build-finished", add_files_to_run_pyodide_examples)
+# Configuration file for the Sphinx documentation builder.
+#
+# This file only contains a selection of the most common options. For a full
+# list see the documentation:
+# https://www.sphinx-doc.org/en/master/usage/configuration.html
+
+# -- Path setup --------------------------------------------------------------
+
+# If extensions (or modules to document with autodoc) are in another directory,
+# add these directories to sys.path here. If the directory is relative to the
+# documentation root, use os.path.abspath to make it absolute, like shown here.
+
+import os
+import sys
+import shutil
+
+import flit
+
+ROOT_DIR = os.path.abspath(os.path.join(__file__, "..", ".."))
+sys.path.insert(0, ROOT_DIR)
+
+os.environ["RENDERCANVAS_FORCE_OFFSCREEN"] = "true"
+
+
+# Load wgpu so autodoc can query docstrings
+import rendercanvas  # noqa: E402
+import rendercanvas.stub  # noqa: E402 - we use the stub backend to generate docs
+
+
+# -- Project information -----------------------------------------------------
+
+project = "rendercanvas"
+copyright = "2020-2025, Almar Klein, Korijn van Golen"
+author = "Almar Klein, Korijn van Golen"
+release = rendercanvas.__version__
+
+
+# -- General configuration ---------------------------------------------------
+
+# Add any Sphinx extension module names here, as strings. They can be
+# extensions coming with Sphinx (named 'sphinx.ext.*') or your custom
+# ones.
+extensions = [
+    "sphinx_rtd_theme",
+    "sphinx.ext.autodoc",
+    "sphinx.ext.napoleon",
+    "sphinx.ext.intersphinx",
+    "sphinx_gallery.gen_gallery",
+]
+
+intersphinx_mapping = {
+    "python": ("https://docs.python.org/3", None),
+    "numpy": ("https://numpy.org/doc/stable", None),
+    "wgpu": ("https://wgpu-py.readthedocs.io/en/stable", None),
+}
+
+# Add any paths that contain templates here, relative to this directory.
+templates_path = ["_templates"]
+
+# List of patterns, relative to source directory, that match files and
+# directories to ignore when looking for source files.
+# This pattern also affects html_static_path and html_extra_path.
+exclude_patterns = ["_build", "Thumbs.db", ".DS_Store"]
+
+master_doc = "index"
+
+
+# -- Build wheel so Pyodide examples can use exactly this version of rendercanvas -----------------------------------------------------
+
+short_version = ".".join(str(i) for i in rendercanvas.version_info[:3])
+wheel_name = f"rendercanvas-{short_version}-py3-none-any.whl"
+
+# Build the wheel
+toml_filename = os.path.join(ROOT_DIR, "pyproject.toml")
+flit.main(["-f", toml_filename, "build", "--no-use-vcs", "--format", "wheel"])
+wheel_filename = os.path.join(ROOT_DIR, "dist", wheel_name)
+assert os.path.isfile(wheel_filename), f"{wheel_name} does not exist"
+
+# Copy into static
+print("Copy wheel to static dir")
+shutil.copy(
+    wheel_filename,
+    os.path.join(ROOT_DIR, "docs", "static", wheel_name),
+)
+
+
+# -- Sphinx Gallery -----------------------------------------------------
+
+iframe_placeholder_rst = """
+.. only:: html
+
+    Interactive example
+    ===================
+
+    This uses Pyodide. If this does not work, your browser may not have sufficient support for wasm/pyodide/wgpu (check your browser dev console).
+
+    .. raw:: html
+
+        <iframe src="pyodide.html#example.py"></iframe>
+"""
+
+python_files = {}
+
+
+def add_pyodide_to_examples(app):
+    if app.builder.name != "html":
+        return
+
+    gallery_dir = os.path.join(ROOT_DIR, "docs", "gallery")
+
+    for fname in os.listdir(gallery_dir):
+        filename = os.path.join(gallery_dir, fname)
+        if not fname.endswith(".py"):
+            continue
+        with open(filename, "rb") as f:
+            py = f.read().decode()
+        if fname in ["drag.py", "noise.py", "snake.py"]:
+            # todo: later we detect by using a special comment in the py file
+            print("Adding Pyodide example to", fname)
+            fname_rst = fname.replace(".py", ".rst")
+            # Update rst file
+            rst = iframe_placeholder_rst.replace("example.py", fname)
+            with open(os.path.join(gallery_dir, fname_rst), "ab") as f:
+                f.write(rst.encode())
+            python_files[fname] = py
+
+
+def add_files_to_run_pyodide_examples(app, exception):
+    if app.builder.name != "html":
+        return
+
+    gallery_build_dir = os.path.join(app.outdir, "gallery")
+
+    # Write html file that can load pyodide examples
+    with open(
+        os.path.join(ROOT_DIR, "docs", "static", "_pyodide_iframe.html"), "rb"
+    ) as f:
+        html = f.read().decode()
+    html = html.replace('"rendercanvas"', f'"../_static/{wheel_name}"')
+    with open(os.path.join(gallery_build_dir, "pyodide.html"), "wb") as f:
+        f.write(html.encode())
+
+    # Write the python files
+    for fname, py in python_files.items():
+        print("Writing", fname)
+        with open(os.path.join(gallery_build_dir, fname), "wb") as f:
+            f.write(py.encode())
+
+
+# Suppress "cannot cache unpickable configuration value" for sphinx_gallery_conf
+# See https://github.com/sphinx-doc/sphinx/issues/12300
+suppress_warnings = ["config.cache"]
+
+# The gallery conf. See https://sphinx-gallery.github.io/stable/configuration.html
+sphinx_gallery_conf = {
+    "gallery_dirs": "gallery",
+    "backreferences_dir": "gallery/backreferences",
+    "doc_module": ("rendercanvas",),
+    # "image_scrapers": (),
+    "remove_config_comments": True,
+    "examples_dirs": "../examples/",
+    "ignore_pattern": r"serve_browser_examples\.py",
+}
+
+# -- Options for HTML output -------------------------------------------------
+
+# The theme to use for HTML and HTML Help pages.  See the documentation for
+# a list of builtin themes.
+
+html_theme = "sphinx_rtd_theme"
+
+# Add any paths that contain custom static files (such as style sheets) here,
+# relative to this directory. They are copied after the builtin static files,
+# so a file named "default.css" will overwrite the builtin "default.css".
+html_static_path = ["static"]
+html_css_files = ["custom.css"]
+
+
+def setup(app):
+    app.connect("builder-inited", add_pyodide_to_examples)
+    app.connect("build-finished", add_files_to_run_pyodide_examples)