"""
Implements a pure Python raw event-loop for backends that don't have an event-loop by themselves, like glfw.

There is not really an advantage over say the asyncio loop, except perhaps that it does not use
asyncio, so you can start an asyncio loop from a callback. Other than that, this is more
for educational purposes: look how simple a loop can be!
"""

__all__ = ["RawLoop", "loop"]

import queue

from .base import BaseLoop
from ._coreutils import logger, call_later_from_thread


class RawLoop(BaseLoop):
    def __init__(self):
        super().__init__()
        self._queue = queue.SimpleQueue()
        self._should_stop = False

    def _rc_init(self):
        # This gets called when the first canvas is created (possibly after having run and stopped before).
        self._should_stop = False

    def _rc_run(self):
        while not self._should_stop:
            callback = self._queue.get(True, None)
            try:
                callback()
            except Exception as err:
                logger.error(f"Error in RawLoop callback: {err}")
<<<<<<< HEAD
=======
        # Note that the queue may still contain pending callbacks, but these will
        # mostly be task.step() for finished tasks (coro already deleted), so its ok.
>>>>>>> 6c8a4ba9

    async def _rc_run_async(self):
        raise NotImplementedError()

    def _rc_stop(self):
        # Note: is only called when we're inside _rc_run
        self._should_stop = True
        self._queue.put(lambda: None)  # trigger an iter

    def _rc_add_task(self, async_func, name):
        # we use the async adapter with call_later
        return super()._rc_add_task(async_func, name)

    def _rc_call_later(self, delay, callback):
<<<<<<< HEAD
        call_later_from_thread(delay, self._queue.put, callback)
=======
        call_later_from_thread(delay, self._rc_call_soon_threadsafe, callback)

    def _rc_call_soon_threadsafe(self, callback):
        self._queue.put(callback)
>>>>>>> 6c8a4ba9


loop = RawLoop()<|MERGE_RESOLUTION|>--- conflicted
+++ resolved
@@ -31,11 +31,8 @@
                 callback()
             except Exception as err:
                 logger.error(f"Error in RawLoop callback: {err}")
-<<<<<<< HEAD
-=======
         # Note that the queue may still contain pending callbacks, but these will
         # mostly be task.step() for finished tasks (coro already deleted), so its ok.
->>>>>>> 6c8a4ba9
 
     async def _rc_run_async(self):
         raise NotImplementedError()
@@ -50,14 +47,10 @@
         return super()._rc_add_task(async_func, name)
 
     def _rc_call_later(self, delay, callback):
-<<<<<<< HEAD
-        call_later_from_thread(delay, self._queue.put, callback)
-=======
         call_later_from_thread(delay, self._rc_call_soon_threadsafe, callback)
 
     def _rc_call_soon_threadsafe(self, callback):
         self._queue.put(callback)
->>>>>>> 6c8a4ba9
 
 
 loop = RawLoop()