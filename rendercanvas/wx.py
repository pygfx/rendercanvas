"""
Support for rendering in a wxPython window. Provides a widget that
can be used as a standalone window or in a larger GUI.
"""

__all__ = ["RenderCanvas", "WxLoop", "WxRenderCanvas", "WxRenderWidget", "loop"]

import sys
import time
import ctypes
from typing import Optional

import wx

from ._coreutils import (
    logger,
    SYSTEM_IS_WAYLAND,
    get_alt_x11_display,
    get_alt_wayland_display,
    IS_WIN,
    call_later_from_thread,
)
from .base import (
    WrapperRenderCanvas,
    BaseRenderCanvas,
    BaseCanvasGroup,
    BaseLoop,
)


USE_THREADED_TIMER = IS_WIN


BUTTON_MAP = {
    wx.MOUSE_BTN_LEFT: 1,
    wx.MOUSE_BTN_RIGHT: 2,
    wx.MOUSE_BTN_MIDDLE: 3,
    wx.MOUSE_BTN_AUX1: 4,
    wx.MOUSE_BTN_AUX2: 5,
    # wxPython doesn't have exact equivalents for TaskButton, ExtraButton4, and ExtraButton5
}

MOUSE_EVENT_MAP = {
    "pointer_down": [
        wx.wxEVT_LEFT_DOWN,
        wx.wxEVT_MIDDLE_DOWN,
        wx.wxEVT_RIGHT_DOWN,
        wx.wxEVT_AUX1_DOWN,
        wx.wxEVT_AUX2_DOWN,
    ],
    "pointer_up": [
        wx.wxEVT_LEFT_UP,
        wx.wxEVT_MIDDLE_UP,
        wx.wxEVT_RIGHT_UP,
        wx.wxEVT_AUX1_UP,
        wx.wxEVT_AUX2_UP,
    ],
    "double_click": [
        wx.wxEVT_LEFT_DCLICK,
        wx.wxEVT_MIDDLE_DCLICK,
        wx.wxEVT_RIGHT_DCLICK,
        wx.wxEVT_AUX1_DCLICK,
        wx.wxEVT_AUX2_DCLICK,
    ],
    "wheel": [wx.wxEVT_MOUSEWHEEL],
}

# reverse the mouse event map (from one-to-many to many-to-one)
MOUSE_EVENT_MAP_REVERSED = {
    value: key for key, values in MOUSE_EVENT_MAP.items() for value in values
}

MODIFIERS_MAP = {
    wx.MOD_SHIFT: "Shift",
    wx.MOD_CONTROL: "Control",
    wx.MOD_ALT: "Alt",
    wx.MOD_META: "Meta",
}

KEY_MAP = {
    wx.WXK_DOWN: "ArrowDown",
    wx.WXK_UP: "ArrowUp",
    wx.WXK_LEFT: "ArrowLeft",
    wx.WXK_RIGHT: "ArrowRight",
    wx.WXK_BACK: "Backspace",
    wx.WXK_CAPITAL: "CapsLock",
    wx.WXK_DELETE: "Delete",
    wx.WXK_END: "End",
    wx.WXK_RETURN: "Enter",
    wx.WXK_ESCAPE: "Escape",
    wx.WXK_F1: "F1",
    wx.WXK_F2: "F2",
    wx.WXK_F3: "F3",
    wx.WXK_F4: "F4",
    wx.WXK_F5: "F5",
    wx.WXK_F6: "F6",
    wx.WXK_F7: "F7",
    wx.WXK_F8: "F8",
    wx.WXK_F9: "F9",
    wx.WXK_F10: "F10",
    wx.WXK_F11: "F11",
    wx.WXK_F12: "F12",
    wx.WXK_HOME: "Home",
    wx.WXK_INSERT: "Insert",
    wx.WXK_ALT: "Alt",
    wx.WXK_CONTROL: "Control",
    wx.WXK_SHIFT: "Shift",
    wx.WXK_COMMAND: "Meta",  # wx.WXK_COMMAND is used for Meta (Command key on macOS)
    wx.WXK_NUMLOCK: "NumLock",
    wx.WXK_PAGEDOWN: "PageDown",
    wx.WXK_PAGEUP: "PageUp",
    wx.WXK_PAUSE: "Pause",
    wx.WXK_SCROLL: "ScrollLock",
    wx.WXK_TAB: "Tab",
}

CURSOR_MAP = {
    "default": None,
    "text": wx.CURSOR_IBEAM,
    "crosshair": wx.CURSOR_CROSS,
    "pointer": wx.CURSOR_HAND,
    "ew-resize": wx.CURSOR_SIZEWE,
    "ns-resize": wx.CURSOR_SIZENS,
    "nesw-resize": wx.CURSOR_SIZENESW,
    "nwse-resize": wx.CURSOR_SIZENWSE,
    "not-allowed": wx.CURSOR_NO_ENTRY,
    "none": wx.CURSOR_BLANK,
}


def enable_hidpi():
    """Enable high-res displays."""
    try:
        ctypes.windll.shcore.SetProcessDpiAwareness(1)
        ctypes.windll.shcore.SetProcessDpiAwareness(2)
    except Exception:
        pass  # fail on non-windows


enable_hidpi()


_show_image_method_warning = (
    "wx falling back to offscreen rendering, which is less performant."
)


class TimerWithCallback(wx.Timer):
    def __init__(self, callback):
        super().__init__()
        self._callback = callback

    def Notify(self, *args):  # noqa: N802
        try:
            self._callback()
        except RuntimeError:
            pass  # wrapped C/C++ object of type WxRenderWidget has been deleted


class WxLoop(BaseLoop):
    _app = None

    def _rc_init(self):
        if self._app is None:
            self._app = wx.App.GetInstance()
            if self._app is None:
                self._app = wx.App()
                wx.App.SetInstance(self._app)

    def _rc_run(self):
        # In wx we can, it seems, reliably detect widget destruction, so we don't rely on detecting the
        # app from quitting (which we cannot reliably detect in wx). We could prevent the app from exiting,
        # but we cannot do that when the wx app is started from the outside (which is likely), so we need
        # to make it work without it anyway.
        # self._app.SetExitOnFrameDelete(False)

        self._app.MainLoop()

    async def _rc_run_async(self):
        raise NotImplementedError()

    def _rc_stop(self):
        self._app.ExitMainLoop()

    def _rc_add_task(self, async_func, name):
        # we use the async adapter with call_later
        return super()._rc_add_task(async_func, name)

    def _rc_call_later(self, delay, callback):
        if delay <= 0:
            wx.CallAfter(callback)
        elif USE_THREADED_TIMER:
            call_later_from_thread(delay, wx.CallAfter, callback)
        else:
            wx.CallLater(int(max(delay * 1000, 1)), callback)
<<<<<<< HEAD
=======

    def _rc_call_soon_threadsafe(self, callback):
        wx.CallAfter(callback)
>>>>>>> 6c8a4ba9

    def process_wx_events(self):
        old_loop = wx.GUIEventLoop.GetActive()
        event_loop = wx.GUIEventLoop()
        wx.EventLoop.SetActive(event_loop)
        count = 0
        while event_loop.Pending() and count < 3:
            count += 1
            event_loop.Dispatch()
        wx.EventLoop.SetActive(old_loop)


loop = WxLoop()


class WxCanvasGroup(BaseCanvasGroup):
    pass


class WxRenderWidget(BaseRenderCanvas, wx.Window):
    """A wx Window representing a render canvas that can be embedded in a wx application."""

    _rc_canvas_group = WxCanvasGroup(loop)

    def __init__(self, *args, present_method=None, **kwargs):
        super().__init__(*args, **kwargs)

        # Determine present method
        self._surface_ids = None
        if not present_method:
            self._present_to_screen = True
            if SYSTEM_IS_WAYLAND:
                # See comments in same place in qt.py
                self._present_to_screen = False
        elif present_method == "screen":
            self._present_to_screen = True
        elif present_method == "bitmap":
            global _show_image_method_warning

            _show_image_method_warning = None
            self._present_to_screen = False
        else:
            raise ValueError(f"Invalid present_method {present_method}")

        self._is_closed = False
        self._pointer_inside = None
        self._is_pointer_inside_according_to_wx = False

        # We keep a timer to prevent draws during a resize. This prevents
        # issues with mismatching present sizes during resizing (on Linux).
        self._resize_timer = TimerWithCallback(self._on_resize_done)
        self._draw_lock = False

        self.Bind(wx.EVT_PAINT, self.on_paint)
        self.Bind(wx.EVT_ERASE_BACKGROUND, lambda x: None)
        self.Bind(wx.EVT_SIZE, self._on_resize)

        self.Bind(wx.EVT_KEY_DOWN, self._on_key_down)
        self.Bind(wx.EVT_KEY_UP, self._on_key_up)

        self.Bind(wx.EVT_MOUSE_EVENTS, self._on_mouse_events)
        self.Bind(wx.EVT_MOTION, self._on_mouse_move)
        self.Bind(wx.EVT_ENTER_WINDOW, self._on_window_enter)
        self.Bind(wx.EVT_LEAVE_WINDOW, self._on_window_enter)
        self.Bind(wx.EVT_SET_FOCUS, self._on_focus)
        self.Bind(wx.EVT_KILL_FOCUS, self._on_focus)
        self.Bind(wx.EVT_WINDOW_DESTROY, self._on_close)

        self.Show()
        self._final_canvas_init()

    def _on_resize_done(self, *args):
        self._draw_lock = False
        self.Refresh()

    def on_paint(self, event):
        dc = wx.PaintDC(self)  # needed for wx
        if not self._draw_lock:
            self._draw_frame_and_present()
        del dc
        event.Skip()

    def _get_surface_ids(self):
        if sys.platform.startswith("win") or sys.platform.startswith("darwin"):
            return {
                "window": int(self.GetHandle()),
            }
        elif sys.platform.startswith("linux"):
            if False:
                # We fall back to XWayland, see _coreutils.py
                return {
                    "platform": "wayland",
                    "window": int(self.GetHandle()),
                    "display": int(get_alt_wayland_display()),
                }
            else:
                return {
                    "platform": "x11",
                    "window": int(self.GetHandle()),
                    "display": int(get_alt_x11_display()),
                }
        else:
            logger.warning(f"Cannot get wx surface info on {sys.platform}.")
            return None

    # %% Methods to implement RenderCanvas

    def _rc_gui_poll(self):
        if isinstance(self._rc_canvas_group.get_loop(), WxLoop):
            pass  # all is well
        else:
            loop.process_wx_events()

    def _rc_get_present_methods(self):
        global _show_image_method_warning

        if self._present_to_screen and self._surface_ids is None:
            # On wx it can take a little while for the handle to be available,
            # causing GetHandle() to be initially 0, so getting a surface will fail.
            etime = time.perf_counter() + 1
            while self.GetHandle() == 0 and time.perf_counter() < etime:
                loop.process_wx_events()
            self._surface_ids = self._get_surface_ids()
            if self._surface_ids is None:
                self._present_to_screen = False

        methods = {}
        if self._present_to_screen:
            methods["screen"] = self._surface_ids
        else:
            if _show_image_method_warning:
                logger.warning(_show_image_method_warning)
                _show_image_method_warning = None
            methods["bitmap"] = {"formats": ["rgba-u8"]}
        return methods

    def _rc_request_draw(self):
        if self._draw_lock:
            return
        try:
            self.Refresh()
        except Exception:
            pass  # avoid errors when window no longer lives

    def _rc_force_draw(self):
        self.Refresh()
        self.Update()

    def _rc_present_bitmap(self, *, data, format, **kwargs):
        # todo: we can easily support more formats here
        assert format == "rgba-u8"
        width, height = data.shape[1], data.shape[0]

        dc = wx.PaintDC(self)
        bitmap = wx.Bitmap.FromBufferRGBA(width, height, data)
        dc.DrawBitmap(bitmap, 0, 0, False)

    def _rc_set_logical_size(self, width, height):
        width, height = int(width), int(height)
        parent = self.Parent
        if isinstance(parent, WxRenderCanvas):
            parent.SetSize(width, height)
        elif parent is not None:
            self.SetSize(width, height)
        else:
            # The widget has no parent, likely because its going to inserted in a GUI later.
            # This method is likely called from _final_canvas_init and if we call self.SetSize() it will likely error/segfault.
            # See https://github.com/pygfx/rendercanvas/issues/91
            pass

    def _rc_close(self):
        self._is_closed = True
        parent = self.Parent
        if isinstance(parent, WxRenderCanvas):
            parent.Hide()
        else:
            self.Hide()

    def _rc_get_closed(self):
        return self._is_closed

    def _rc_set_title(self, title):
        # Set title only on frame
        parent = self.Parent
        if isinstance(parent, WxRenderCanvas):
            parent.SetTitle(title)

    def _rc_set_cursor(self, cursor):
        cursor_flag = CURSOR_MAP.get(cursor)
        if cursor_flag is None:
            self.SetCursor(wx.NullCursor)  # System default
        else:
            cursor_object = wx.Cursor(cursor_flag)
            self.SetCursor(cursor_object)

    # %% Turn wx events into rendercanvas events

    def _on_resize(self, event: wx.SizeEvent):
        self._draw_lock = True
        self._resize_timer.Start(100, wx.TIMER_ONE_SHOT)

        lsize = float(self.Size[0]), float(self.Size[1])
        # Note: this is not hidpi-ready (at least on win10)
        # Observations:
        # * On Win10 this always returns 1 - so hidpi is effectively broken
        ratio = self.GetContentScaleFactor()
        # We use the same logic as for Qt to derive the physical size.
        pwidth = round(lsize[0] * ratio + 0.01)
        pheight = round(lsize[1] * ratio + 0.01)
        self._size_info.set_physical_size(pwidth, pheight, ratio)

    def _on_key_down(self, event: wx.KeyEvent):
        char_str = self._get_char_from_event(event)
        self._key_event("key_down", event, char_str)

        if char_str is not None:
            self._char_input_event(char_str)

    def _on_key_up(self, event: wx.KeyEvent):
        char_str = self._get_char_from_event(event)
        self._key_event("key_up", event, char_str)

    def _key_event(self, event_type: str, event: wx.KeyEvent, char_str: Optional[str]):
        modifiers = tuple(
            MODIFIERS_MAP[mod]
            for mod in MODIFIERS_MAP.keys()
            if mod & event.GetModifiers()
        )

        ev = {
            "event_type": event_type,
            "key": KEY_MAP.get(event.GetKeyCode(), char_str),
            "modifiers": modifiers,
        }

        if not event.IsAutoRepeat():
            self.submit_event(ev)

    def _char_input_event(self, char_str: Optional[str]):
        if char_str is None:
            return

        ev = {
            "event_type": "char",
            "data": char_str,
            "char_str": char_str,  # compat, remove few months from nov '25
            "modifiers": None,
        }
        self.submit_event(ev)

    @staticmethod
    def _get_char_from_event(event: wx.KeyEvent) -> Optional[str]:
        keycode = event.GetKeyCode()
        modifiers = event.GetModifiers()

        # Check if keycode corresponds to a printable ASCII character
        if 32 <= keycode <= 126:
            char = chr(keycode)
            if not modifiers & wx.MOD_SHIFT:
                char = char.lower()
            return char

        # Check for special keys (e.g., Enter, Tab)
        if keycode == wx.WXK_RETURN:
            return "\n"
        if keycode == wx.WXK_TAB:
            return "\t"

        # Handle non-ASCII characters and others
        uni_char = event.GetUnicodeKey()
        if uni_char != wx.WXK_NONE:
            return chr(uni_char)

        return None

    def _mouse_event(self, event_type: str, event: wx.MouseEvent, touches: bool = True):
        button = BUTTON_MAP.get(event.GetButton(), 0)
        buttons = (button,)  # in wx only one button is pressed per event

        modifiers = tuple(
            MODIFIERS_MAP[mod]
            for mod in MODIFIERS_MAP.keys()
            if mod & event.GetModifiers()
        )

        ev = {
            "event_type": event_type,
            "x": event.GetX(),
            "y": event.GetY(),
            "button": button,
            "buttons": buttons,
            "modifiers": modifiers,
        }

        if touches:
            ev.update(
                {
                    "ntouches": 0,
                    "touches": {},  # TODO: Wx touch events
                }
            )

        if event_type == "wheel":
            delta = event.GetWheelDelta()
            axis = event.GetWheelAxis()
            rotation = event.GetWheelRotation()

            dx = 0
            dy = 0

            if axis == wx.MOUSE_WHEEL_HORIZONTAL:
                dx = delta * rotation
            elif axis == wx.MOUSE_WHEEL_VERTICAL:
                dy = delta * rotation

            ev.update({"dx": -dx, "dy": -dy})

        self.submit_event(ev)

    def _on_mouse_events(self, event: wx.MouseEvent):
        event_type = event.GetEventType()

        event_type_name = MOUSE_EVENT_MAP_REVERSED.get(event_type, None)
        if event_type_name is None:
            return

        self._mouse_event(event_type_name, event)

    def _on_mouse_move(self, event: wx.MouseEvent):
        # On MacOS this event does not happen unless a button is pressed (i.e. dragging)
        self._mouse_event("pointer_move", event)

    def _on_window_enter(self, event: wx.MouseEvent):
        if event.GetEventType() == wx.wxEVT_ENTER_WINDOW:
            pointer_inside = True
            ev = {"event_type": "pointer_enter"}
        else:  # event.GetEventType() == wx.wxEVT_LEAVE_WINDOW
            pointer_inside = False
            ev = {"event_type": "pointer_leave"}

        # Track the state of wx
        self._is_pointer_inside_according_to_wx = pointer_inside

        # Update our state only if we have focus
        if self.HasFocus() and pointer_inside != self._pointer_inside:
            self._pointer_inside = pointer_inside
            self.submit_event(ev)

    def _on_focus(self, event: wx.FocusEvent):
        if event.GetEventType() == wx.wxEVT_SET_FOCUS:
            if self._is_pointer_inside_according_to_wx:
                if not self._pointer_inside:
                    ev = {"event_type": "pointer_enter"}
                    self._pointer_inside = True
                    self.submit_event(ev)
        else:  # event.GetEventType() == wx.wxEVT_KILL_FOCUS
            if self._pointer_inside:
                ev = {"event_type": "pointer_leave"}
                self._pointer_inside = False
                self.submit_event(ev)

    def _on_close(self, _event):
        if self._is_closed:
            return
        self._is_closed = True
        loop = self._rc_canvas_group.get_loop()
        if not loop.get_canvases():
            loop.stop(force=True)


class WxRenderCanvas(WrapperRenderCanvas, wx.Frame):
    """A toplevel wx Frame providing a render canvas."""

    # Most of this is proxying stuff to the inner widget.

    def __init__(self, parent=None, **kwargs):
        # There needs to be an application before any widget is created.
        loop._rc_init()
        # Any kwargs that we want to pass to *this* class, must be explicitly
        # specified in the signature. The rest goes to the subwidget.
        super().__init__(parent)

        self._subwidget = WxRenderWidget(parent=self, **kwargs)

        self.Bind(wx.EVT_CLOSE, lambda e: self.Destroy())

        self.Show()
        self._final_canvas_init()


# Make available under a name that is the same for all gui backends
RenderWidget = WxRenderWidget
RenderCanvas = WxRenderCanvas<|MERGE_RESOLUTION|>--- conflicted
+++ resolved
@@ -193,12 +193,9 @@
             call_later_from_thread(delay, wx.CallAfter, callback)
         else:
             wx.CallLater(int(max(delay * 1000, 1)), callback)
-<<<<<<< HEAD
-=======
 
     def _rc_call_soon_threadsafe(self, callback):
         wx.CallAfter(callback)
->>>>>>> 6c8a4ba9
 
     def process_wx_events(self):
         old_loop = wx.GUIEventLoop.GetActive()
