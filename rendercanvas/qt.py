--- conflicted
+++ resolved
@@ -196,11 +196,7 @@
 
 
 class CallbackWrapperHelper(QtCore.QObject):
-<<<<<<< HEAD
-    """Little helper for the high-precision-timer call-laters."""
-=======
     """Little helper for _rc_call_later with PreciseTimer"""
->>>>>>> 6c8a4ba9
 
     def __init__(self, pool, cb):
         super().__init__()
@@ -216,11 +212,7 @@
 
 
 class CallerHelper(QtCore.QObject):
-<<<<<<< HEAD
-    """Little helper class for the threaded call-laters."""
-=======
     """Little helper for _rc_call_soon_threadsafe"""
->>>>>>> 6c8a4ba9
 
     call = Signal(object)
 
@@ -305,13 +297,10 @@
         else:
             # Normal timer. Already precise for MacOS/Linux.
             QtCore.QTimer.singleShot(int(max(delay * 1000, 1)), callback)
-<<<<<<< HEAD
-=======
 
     def _rc_call_soon_threadsafe(self, callback):
         # Because this goes through a signal/slot, it's thread-safe
         self._caller.call.emit(callback)
->>>>>>> 6c8a4ba9
 
 
 loop = QtLoop()
