--- conflicted
+++ resolved
@@ -92,9 +92,6 @@
       run: |
         pytest -v tests
 
-<<<<<<< HEAD
-  test-examples:
-=======
   test-without-wgpu:
     name: ${{ matrix.name }} without wgpu
     runs-on: ${{ matrix.os }}
@@ -128,8 +125,7 @@
         "
         pytest -v tests
 
-  test-examples-build:
->>>>>>> 263c4069
+  test-examples:
     name: Test examples ${{ matrix.pyversion }}
     runs-on: ${{ matrix.os }}
     strategy:
